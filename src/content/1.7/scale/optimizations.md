---
title: Optimize your PrestaShop
alias:
- 1.7/optimizations/
---

# Optimize your PrestaShop performance

Before making any change on your PrestaShop instance, it is highly recommended to perform some benchmarks.

The idea behind this is to _know_ what your baseline performance is, so that you can make sure that your changes are increasing your shop's performance and not the other way around.

If you've done no benchmark beforehand, there is no way to ensure you did not decrease your performances in the end.

{{% notice tip %}}
Keep in mind that the surest way to tune your shop is:

- benchmark
- make a change
- repeat
{{% /notice %}}

## Finding your bottleneck(s)

Performance tuning can be a tricky thing, there are plenty of factors that can slow down an application.

It can come from your disks, lack of memory, network capacity, CPU: wherever you can think of.

Then, the challenge is to find your _current_ bottleneck (could be disks access), remove it and then find the next one (could be memory).

There's no way to enumerate all the performance issues we've encountered, but let's review the more common ones and tackle them.

### 1) PHP

<<<<<<< HEAD
PHP tuning is very important for your application’s performance, either you’re running PrestaShop or any other PHP software.
=======
PHP tuning is very important for your application’s performance, whether you’re running PrestaShop or any other PHP software.
>>>>>>> 64cef067


First, try to use PHP >=7 when possible. Hard work has been done on performance starting on this version and it will provide a nice speed boost to your shop!

If you're using PHP-FPM (which should be the case for most "modern" installations), you have to check the `pool` configuration.
It's usually stored in the file ```/etc/php/7.x/fpm/pool.d/www.conf```.
Inside this file, the most important setting is the ```pm.max_children``` setting. It must be greater than the max number
of concurrent users you want to simulate during the bench.

{{% notice note %}}
Note this PHP configuration should be used on Production environments only.
{{% /notice %}}

Use the following settings to optimize the performances:
```text
[Date]
date.timezone = UTC

[Session]
session.auto_start = Off

[PHP]
short_open_tag = Off
display_errors = Off

magic_quotes_gpc = off
; Increase this value if you are able to do it
memory_limit = 512M
max_execution_time = 300
max_input_time = 300
upload_max_filesize = 20M
post_max_size = 22M
; Increase this value if you work with products with a lot of combinations
max_input_vars = 20000
allow_url_fopen = on
```
### 2) PHP & File system

It is well known that PHP does not manage file systems very well.

That's why there are plenty of useful tuning options to avoid accessing the file system constantly.

#### realpath_cache

At each file access, by default, PHP will first check that the file is still there, causing plenty of `lstat` system calls. Potentially thousands.

PHP provides an option to store this information in cache, so that it can avoid repeating those system calls constantly:

```
[PHP]
realpath_cache_size = 4096K
realpath_cache_ttl = 600
```

Keep in mind that this configuration is NOT compatible with other parameters, such as `open_basedir` and `safe_mode` directives.

Finally, if you're using a NAS or any other network storage solution to store your files (in case of horizontal scaling, for example), it is **highly recommended** to enable this setting.

#### opcache

Because file system tuning is a never ending story, not only you can cache the files' path, but also its contents.

Good news is, OPCache will not only store your PHP files in memory, but it will store their bytecode, meaning the already compiled application, in a shared memory, available to all the application's calls:

```
[opcache]
opcache.enable=1
opcache.enable_cli=0
opcache.memory_consumption=256
opcache.interned_strings_buffer=32
opcache.max_accelerated_files=16229
opcache.max_wasted_percentage=10
opcache.revalidate_freq=10
opcache.fast_shutdown=1
opcache.enable_file_override=0
opcache.max_file_size=0
```

If you can manage it, here are few options you could configure:

```
opcache.validate_timestamps=0
opcache.revalidate_path=0
```

<<<<<<< HEAD
Keep in mind if you deactivate `validate_timestamps` OPCache will never update your code unless you let him know explicitly (either through internal functions or by restarting the webserver).
=======
Keep in mind if you deactivate `validate_timestamps` OPCache will never update your code unless you let it know explicitly (either through internal functions or by restarting the web server).
>>>>>>> 64cef067


Also, your favorite ecommerce project made sure it's fully compatible with OPCache.

Isn't it nice?

### 3) Composer (Autoloading optimizations)

The class loader used while developing the application is optimized to find new and changed classes. On production servers, PHP files should never change, unless a new application version is deployed. That's why you can optimize Composer's autoloader to scan the entire application once and build a "class map", which is a big array of all the classes locations, stored in `vendor/composer/autoload_classmap.php`.

Execute this command to generate the class map (and make it part of your deployment process):

```text
composer dump-autoload --optimize --no-dev --classmap-authoritative
```

* `--optimize`: dumps every PSR-0 and PSR-4 compatible class used in your application;
* `--no-dev`: excludes the classes that are only needed in the development environment (e.g. tests);
* `--classmap-authoritative`: prevents Composer from scanning the file system for classes that are not found in the class map.

{{% notice tip %}}
If you install a new module in production, you need to execute this command again.
{{% /notice %}}

### 4) Apache Settings

If you're using PHP-FPM, you should be able to use apache mpm_event. Using the following configuration (to set in the mpm_event.conf file) should allow you to test up to 400 concurrent users:

```
   ServerLimit             16
   MaxClients              400
   StartServers            3
   ThreadLimit             64
   ThreadsPerChild         25
   MaxRequestWorkers       400
   MaxConnectionsPerChild  0
```

### 5) MySQL/MariaDB Settings

Though we’re discussing it just now, MySQL tuning is just as important.

Our intention here is to optimize the instance’s throughput by adding caches.

<<<<<<< HEAD
As for PHP, it allows the service to work as much as possible in memory and avoid disk accesses, hence reducing latency.

#### Caching

Those parameters allow better cache information for further reuse, first by enabling it, then by increasing its sizes. 
Again, the idea is to keep the query results in memory rather than looking them up to the (higher latency) hard drive.

As always, those values should be adapted to your own environment, you probably won’t need a ``host_cache_size`` of 1000. 
=======
As for PHP, it allows the service to work as much as possible in memory and avoid disk access, hence reducing latency.

#### Caching

These parameters allow better cache information for further reuse, first by enabling it, then by increasing its size. 
Again, the idea is to keep the query results in memory rather than looking them up to the (higher latency) hard drive.

As always, these values should be adjusted to your own environment, you probably won’t need a ``host_cache_size`` of 1000. 
>>>>>>> 64cef067

```
query_cache_limit = 128K 
query_cache_size = 32M
query_cache_type = ON
table_open_cache = 1000
thread_cache_size = 80
host_cache_size=1000
```

#### Buffering

Buffering is almost another word for caching. 

So we work here with the memory area that holds cached data for InnoDB tables, indexes, and other auxiliary buffers, etc..

<<<<<<< HEAD
Again, those options should be adapted to your shop. 

Setting up the ```innodb_buffer_pool_size``` to 1G maybe too much for your SQL instance, just make sure you have enough memory according to the value you configure.

The important thing is, if possible, to set ```innodb_buffer_pool_size``` to a greater value than your database size.
=======
Again, these options should be adapted to your shop. 

Setting up the `innodb_buffer_pool_size` to 1G may be too much for your SQL instance, just make sure you have enough memory according to the value you configure.

The important thing is, if possible, to set `innodb_buffer_pool_size` to a greater value than your database size.
>>>>>>> 64cef067


```
read_buffer_size			= 2M 
<<<<<<< HEAD
read_rnd_buffer_size			= 1M
join_buffer_size			= 2M 
sort_buffer_size 			= 2M
innodb_buffer_pool_size 		= 1G
=======
read_rnd_buffer_size		= 1M
join_buffer_size			= 2M 
sort_buffer_size 			= 2M
innodb_buffer_pool_size 	= 1G
>>>>>>> 64cef067

```

#### Other parameters

Some other parameters to increase the MySQL performance, such as disabling the performance schema (used for monitoring), memory tables and enhancing GROUP BY queries.

```
performance_schema = OFF
max_heap_table_size = 32M
tmp_table_size = 32M
```

Before launching the benchmark, and after importing the data, it's always great to launch an ANALYZE TABLE on all your
database by running on your server:

```
mysqlcheck -a -A -uroot -pyour_password
```

### 6) Use a CDN

A CDN (Content Delivery Network) is a kind of proxy that will cache your static files and serve them instead of your own server.

Hence, a CDN will reduce drastically the amount of hits made to your server.

There are plenty of CDN providers, [Cloudflare](https://www.cloudflare.com) is a good and free one. You can use as well to minify your page or to easily enable SSL on your site.

Just one slight consideration about CDNs though: any modification done to your shop's static assets, such as images, css and the like, may not be immediate available once behind a CDN. When those files are cached, if you modify them on your server, you will need to wait for the cache expiration (often configurable) before seeing the modification live - or invalidate part or all your cache. Most providers offer such features.

### 7) PrestaShop Settings

In the performances tab of your PrestaShop (Advanced Parameters > Performance):

- Do not enable "Multi-Front synchronisation" if you only have one front server or if your smarty cache is shared 
across all your front servers on the same file system.
- Use the "File System" cache type, not "MySQL"
- Enable the Smarty cache
- Do not enable the Cache from the "Cache" section if you have MySQL (<8) / MariaDB on the same machine, 
  the MySQL query cache will be more efficient. <br />
  If you still want to enable it, if you have only 1 front, use APC, and if you have several front, use a unique
  central memcached server host (not localhost!)

In the file `config/defines.inc.php`:

- Run your shop in production mode by setting `_PS_MODE_DEV_` to `false`.

```
if (!defined('_PS_MODE_DEV_')) {
    define('_PS_MODE_DEV_', false);
}
```

- Disable the profiler by setting `_PS_DEBUG_PROFILING_` to `false`.

```
if (!defined('_PS_DEBUG_PROFILING_')) {
    define('_PS_DEBUG_PROFILING_', false);
}
```<|MERGE_RESOLUTION|>--- conflicted
+++ resolved
@@ -32,11 +32,7 @@
 
 ### 1) PHP
 
-<<<<<<< HEAD
-PHP tuning is very important for your application’s performance, either you’re running PrestaShop or any other PHP software.
-=======
 PHP tuning is very important for your application’s performance, whether you’re running PrestaShop or any other PHP software.
->>>>>>> 64cef067
 
 
 First, try to use PHP >=7 when possible. Hard work has been done on performance starting on this version and it will provide a nice speed boost to your shop!
@@ -122,11 +118,7 @@
 opcache.revalidate_path=0
 ```
 
-<<<<<<< HEAD
-Keep in mind if you deactivate `validate_timestamps` OPCache will never update your code unless you let him know explicitly (either through internal functions or by restarting the webserver).
-=======
 Keep in mind if you deactivate `validate_timestamps` OPCache will never update your code unless you let it know explicitly (either through internal functions or by restarting the web server).
->>>>>>> 64cef067
 
 
 Also, your favorite ecommerce project made sure it's fully compatible with OPCache.
@@ -171,16 +163,6 @@
 
 Our intention here is to optimize the instance’s throughput by adding caches.
 
-<<<<<<< HEAD
-As for PHP, it allows the service to work as much as possible in memory and avoid disk accesses, hence reducing latency.
-
-#### Caching
-
-Those parameters allow better cache information for further reuse, first by enabling it, then by increasing its sizes. 
-Again, the idea is to keep the query results in memory rather than looking them up to the (higher latency) hard drive.
-
-As always, those values should be adapted to your own environment, you probably won’t need a ``host_cache_size`` of 1000. 
-=======
 As for PHP, it allows the service to work as much as possible in memory and avoid disk access, hence reducing latency.
 
 #### Caching
@@ -189,7 +171,6 @@
 Again, the idea is to keep the query results in memory rather than looking them up to the (higher latency) hard drive.
 
 As always, these values should be adjusted to your own environment, you probably won’t need a ``host_cache_size`` of 1000. 
->>>>>>> 64cef067
 
 ```
 query_cache_limit = 128K 
@@ -206,34 +187,19 @@
 
 So we work here with the memory area that holds cached data for InnoDB tables, indexes, and other auxiliary buffers, etc..
 
-<<<<<<< HEAD
-Again, those options should be adapted to your shop. 
-
-Setting up the ```innodb_buffer_pool_size``` to 1G maybe too much for your SQL instance, just make sure you have enough memory according to the value you configure.
-
-The important thing is, if possible, to set ```innodb_buffer_pool_size``` to a greater value than your database size.
-=======
 Again, these options should be adapted to your shop. 
 
 Setting up the `innodb_buffer_pool_size` to 1G may be too much for your SQL instance, just make sure you have enough memory according to the value you configure.
 
 The important thing is, if possible, to set `innodb_buffer_pool_size` to a greater value than your database size.
->>>>>>> 64cef067
 
 
 ```
 read_buffer_size			= 2M 
-<<<<<<< HEAD
-read_rnd_buffer_size			= 1M
-join_buffer_size			= 2M 
-sort_buffer_size 			= 2M
-innodb_buffer_pool_size 		= 1G
-=======
 read_rnd_buffer_size		= 1M
 join_buffer_size			= 2M 
 sort_buffer_size 			= 2M
 innodb_buffer_pool_size 	= 1G
->>>>>>> 64cef067
 
 ```
 
